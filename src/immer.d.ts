// Mapped type to remove readonly modifiers from state
// Based on https://github.com/Microsoft/TypeScript/blob/d4dc67aab233f5a8834dff16531baf99b16fea78/tests/cases/conformance/types/conditional/conditionalTypes1.ts#L120-L129
export type DraftObject<T> = {
  -readonly [P in keyof T]: Draft<T[P]>;
};
export interface DraftArray<T> extends Array<Draft<T>> { }
export type Draft<T> =
  T extends any[] ? DraftArray<T[number]> :
  T extends ReadonlyArray<any> ? DraftArray<T[number]> :
  T extends object ? DraftObject<T> :
  T;

<<<<<<< HEAD
export interface Patch {
    op: "replace" | "remove",
    path: (string|number)[]
    value?: any
}

export type PatchListener = (patches: Patch[], inversePatches: Patch[]) => void

/**
 * Immer takes a state, and runs a function against it.
 * That function can freely mutate the state, as it will create copies-on-write.
 * This means that the original state will stay unchanged, and once the function finishes, the modified state is returned.
 *
 * If the first argument is a function, this is interpreted as the recipe, and will create a curried function that will execute the recipe
 * any time it is called with the current state.
 *
 * In it's base form immer can receive a patch handler
 *
 * @param currentState - the state to start with
 * @param recipe - function that receives a proxy of the current state as first argument and which can be freely modified
 * @param initialState - if a curried function is created and this argument was given, it will be used as fallback if the curried function is called with a state of undefined
 * @returns The next state: a new state, or the current state if nothing was modified
 */
export default function<S = any>(
    currentState: S,
    recipe: (this: Draft<S>, draftState: Draft<S>) => void | S,
    patchListener?: PatchListener
): S
=======
export interface IProduce {
    /**
     * Immer takes a state, and runs a function against it.
     * That function can freely mutate the state, as it will create copies-on-write.
     * This means that the original state will stay unchanged, and once the function finishes, the modified state is returned.
     *
     * If the first argument is a function, this is interpreted as the recipe, and will create a curried function that will execute the recipe
     * any time it is called with the current state.
     *
     * @param currentState - the state to start with
     * @param recipe - function that receives a proxy of the current state as first argument and which can be freely modified
     * @param initialState - if a curried function is created and this argument was given, it will be used as fallback if the curried function is called with a state of undefined
     * @returns The next state: a new state, or the current state if nothing was modified
     */
    <S = any>(
        currentState: S,
        recipe: (this: Draft<S>, draftState: Draft<S>) => void | S
    ): S

    // curried invocations with default initial state
    // 0 additional arguments
    <S = any>(
        recipe: (this: Draft<S>, draftState: Draft<S>) => void | S,
        initialState: S
    ): (currentState: S | undefined) => S
    // 1 additional argument of type A
    <S = any, A = any>(
        recipe: (this: Draft<S>, draftState: Draft<S>, a: A) => void | S,
        initialState: S
    ): (currentState: S | undefined, a: A) => S
    // 2 additional arguments of types A and B
    <S = any, A = any, B = any>(
        recipe: (this: Draft<S>, draftState: Draft<S>, a: A, b: B) => void | S,
        initialState: S
    ): (currentState: S | undefined, a: A, b: B) => S
    // 3 additional arguments of types A, B and C
    <S = any, A = any, B = any, C = any>(
        recipe: (this: Draft<S>, draftState: Draft<S>, a: A, b: B, c: C) => void | S,
        initialState: S
    ): (currentState: S | undefined, a: A, b: B, c: C) => S
    // any number of additional arguments, but with loss of type safety
    // this may be alleviated if "variadic kinds" makes it into Typescript:
    // https://github.com/Microsoft/TypeScript/issues/5453
    <S = any>(
        recipe: (this: Draft<S>, draftState: Draft<S>, ...extraArgs: any[]) => void | S,
        initialState: S
    ): (currentState: S | undefined, ...extraArgs: any[]) => S

    // curried invocations without default initial state
    // 0 additional arguments
    <S = any>(
        recipe: (this: Draft<S>, draftState: Draft<S>) => void | S
    ): (currentState: S) => S
    // 1 additional argument of type A
    <S = any, A = any>(
        recipe: (this: Draft<S>, draftState: Draft<S>, a: A) => void | S
    ): (currentState: S, a: A) => S
    // 2 additional arguments of types A and B
    <S = any, A = any, B = any>(
        recipe: (this: Draft<S>, draftState: Draft<S>, a: A, b: B) => void | S
    ): (currentState: S, a: A, b: B) => S
    // 3 additional arguments of types A, B and C
    <S = any, A = any, B = any, C = any>(
        recipe: (this: Draft<S>, draftState: Draft<S>, a: A, b: B, c: C) => void | S
    ): (currentState: S, a: A, b: B, c: C) => S
    // any number of additional arguments, but with loss of type safety
    // this may be alleviated if "variadic kinds" makes it into Typescript:
    // https://github.com/Microsoft/TypeScript/issues/5453
    <S = any>(
        recipe: (this: Draft<S>, draftState: Draft<S>, ...extraArgs: any[]) => void | S
    ): (currentState: S, ...extraArgs: any[]) => S
}
>>>>>>> d0fd57f1

export const produce: IProduce
export default produce

/**
 * Automatically freezes any state trees generated by immer.
 * This protects against accidental modifications of the state tree outside of an immer function.
 * This comes with a performance impact, so it is recommended to disable this option in production.
 * It is by default enabled.
 */
export function setAutoFreeze(autoFreeze: boolean): void

/**
 * Manually override whether proxies should be used.
 * By default done by using feature detection
 */
export function setUseProxies(useProxies: boolean): void<|MERGE_RESOLUTION|>--- conflicted
+++ resolved
@@ -10,36 +10,14 @@
   T extends object ? DraftObject<T> :
   T;
 
-<<<<<<< HEAD
 export interface Patch {
-    op: "replace" | "remove",
+    op: "replace" | "remove" | "add",
     path: (string|number)[]
     value?: any
 }
 
 export type PatchListener = (patches: Patch[], inversePatches: Patch[]) => void
 
-/**
- * Immer takes a state, and runs a function against it.
- * That function can freely mutate the state, as it will create copies-on-write.
- * This means that the original state will stay unchanged, and once the function finishes, the modified state is returned.
- *
- * If the first argument is a function, this is interpreted as the recipe, and will create a curried function that will execute the recipe
- * any time it is called with the current state.
- *
- * In it's base form immer can receive a patch handler
- *
- * @param currentState - the state to start with
- * @param recipe - function that receives a proxy of the current state as first argument and which can be freely modified
- * @param initialState - if a curried function is created and this argument was given, it will be used as fallback if the curried function is called with a state of undefined
- * @returns The next state: a new state, or the current state if nothing was modified
- */
-export default function<S = any>(
-    currentState: S,
-    recipe: (this: Draft<S>, draftState: Draft<S>) => void | S,
-    patchListener?: PatchListener
-): S
-=======
 export interface IProduce {
     /**
      * Immer takes a state, and runs a function against it.
@@ -56,7 +34,8 @@
      */
     <S = any>(
         currentState: S,
-        recipe: (this: Draft<S>, draftState: Draft<S>) => void | S
+        recipe: (this: Draft<S>, draftState: Draft<S>) => void | S,
+        listener?: PatchListener
     ): S
 
     // curried invocations with default initial state
@@ -112,7 +91,6 @@
         recipe: (this: Draft<S>, draftState: Draft<S>, ...extraArgs: any[]) => void | S
     ): (currentState: S, ...extraArgs: any[]) => S
 }
->>>>>>> d0fd57f1
 
 export const produce: IProduce
 export default produce
