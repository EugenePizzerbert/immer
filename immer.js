"use strict"
// @ts-check

/**
 * @typedef {Object} RevocableProxy
 * @property {any} proxy
 * @property {Function} revoke
 */

const IMMER_PROXY = Symbol("immer-proxy") // TODO: create per closure, to avoid sharing proxies between multiple immer version

// This property indicates that the current object is cloned for another object,
// to make sure the proxy of a frozen object is writeable
const CLONE_TARGET = Symbol("immer-clone-target")

let autoFreeze = true

/**
 * Immer takes a state, and runs a function against it.
 * That function can freely mutate the state, as it will create copies-on-write.
 * This means that the original state will stay unchanged, and once the function finishes, the modified state is returned
 *
 * @export
 * @param {any} baseState - the state to start with
 * @param {Function} thunk - function that receives a proxy of the base state as first argument and which can be freely modified
 * @returns {any} a new state, or the base state if nothing was modified
 */
function immer(baseState, thunk) {
    /**
     * Maps baseState objects to revocable proxies
     * @type {Map<Object,RevocableProxy>}
     */
    const revocableProxies = new Map()
    // Maps baseState objects to their copies

    const copies = new Map()

    const objectTraps = {
        get(target, prop) {
            if (prop === IMMER_PROXY) return target
            return createProxy(getCurrentSource(target)[prop])
        },
        has(target, prop) {
            return prop in getCurrentSource(target)
        },
        ownKeys(target) {
            return Reflect.ownKeys(getCurrentSource(target))
        },
        set(target, prop, value) {
            const current = createProxy(getCurrentSource(target)[prop])
            const newValue = createProxy(value)
            if (current !== newValue) {
                const copy = getOrCreateCopy(target)
                copy[prop] = isProxy(newValue)
                    ? newValue[IMMER_PROXY]
                    : newValue
            }
            return true
        },
        deleteProperty(target, property) {
            const copy = getOrCreateCopy(target)
            delete copy[property]
            return true
        },
    }

    // creates a copy for a base object if there ain't one
    function getOrCreateCopy(base) {
        let copy = copies.get(base)
        if (copy) return copy
        const cloneTarget = base[CLONE_TARGET]
        if (cloneTarget) {
            // base is a clone already (source was frozen), no need to create addtional copy
            copies.set(cloneTarget, base)
            return base
        }
        // create a fresh copy
        copy = Array.isArray(base) ? base.slice() : Object.assign({}, base)
        copies.set(base, copy)
        return copy
    }

    // returns the current source of truth for a base object
    function getCurrentSource(base) {
        const copy = copies.get(base)
        return copy || base
    }

    // creates a proxy for plain objects / arrays
    function createProxy(base) {
        if (isPlainObject(base) || Array.isArray(base)) {
            if (isProxy(base)) return base // avoid double wrapping
            if (revocableProxies.has(base))
                return revocableProxies.get(base).proxy
            let proxyTarget
            // special case, if the base tree is frozen, we cannot modify it's proxy it in strict mode, clone first.
            if (Object.isFrozen(base)) {
                proxyTarget = Array.isArray(base)
                    ? base.slice()
                    : Object.assign({}, base)
                Object.defineProperty(proxyTarget, CLONE_TARGET, {
                    enumerable: false,
                    value: base,
<<<<<<< HEAD
                    configurable: true,
=======
                    configurable: true
>>>>>>> 4d4b1c91
                })
            } else {
                proxyTarget = base
            }
            // create the proxy
            const revocableProxy = Proxy.revocable(proxyTarget, objectTraps)
            revocableProxies.set(base, revocableProxy)
            return revocableProxy.proxy
        }
        return base
    }

    // checks if the given base object has modifications, either because it is modified, or
    // because one of it's children is
    function hasChanges(base) {
        const proxy = revocableProxies.get(base)
        if (!proxy) return false // nobody did read this object
        if (copies.has(base)) return true // a copy was created, so there are changes
        // look deeper
        const keys = Object.keys(base)
        for (let i = 0; i < keys.length; i++) {
            const value = base[keys[i]]
            if (
                (Array.isArray(value) || isPlainObject(value)) &&
                hasChanges(value)
            )
                return true
        }
        return false
    }

    // given a base object, returns it if unmodified, or return the changed cloned if modified
    function finalize(base) {
        if (isPlainObject(base)) return finalizeObject(base)
        if (Array.isArray(base)) return finalizeArray(base)
        return base
    }

    function finalizeObject(thing) {
        if (!hasChanges(thing)) return thing
        const copy = getOrCreateCopy(thing) // TODO: getOrCreate is weird here..
        Object.keys(copy).forEach(prop => {
            copy[prop] = finalize(copy[prop])
        })
        delete copy[CLONE_TARGET]
        return freeze(copy)
    }

    function finalizeArray(thing) {
        if (!hasChanges(thing)) return thing
        const copy = getOrCreateCopy(thing) // TODO: getOrCreate is weird here..
        copy.forEach((value, index) => {
            copy[index] = finalize(copy[index])
        })
        delete copy[CLONE_TARGET]
        return freeze(copy)
    }

    // create proxy for root
    const rootClone = createProxy(baseState)
    // execute the thunk
    const maybeVoidReturn = thunk(rootClone)
    //values either than undefined will trigger warning;
    !Object.is(maybeVoidReturn, undefined) &&
        console.warn(
<<<<<<< HEAD
            `Immer callback expects no return value. However ${typeof maybeVoidReturn} was returned`,
=======
            `Immer callback expects no return value. However ${typeof maybeVoidReturn} was returned`
>>>>>>> 4d4b1c91
        )
    // console.log(`proxies: ${revocableProxies.size}, copies: ${copies.size}`)
    // revoke all proxies
    revoke(revocableProxies)
    // and finalize the modified proxy
    return finalize(baseState)
}

/**
 * Revoke all the proxies stored in the revocableProxies map
 *
 * @param {Map<Object,RevocableProxy>} revocableProxies
 */
function revoke(revocableProxies) {
    for (var revocableProxy of revocableProxies.values()) {
        revocableProxy.revoke()
    }
}

function isPlainObject(value) {
    if (value === null || typeof value !== "object") return false
    const proto = Object.getPrototypeOf(value)
    return proto === Object.prototype || proto === null
}

function isProxy(value) {
    return !!value && !!value[IMMER_PROXY]
}

function freeze(value) {
    if (autoFreeze) {
        Object.freeze(value)
    }
    return value
}

/**
 * Automatically freezes any state trees generated by immer.
 * This protects against accidental modifications of the state tree outside of an immer function.
 * This comes with a performance impact, so it is recommended to disable this option in production.
 * It is by default enabled.
 *
 * @returns {void}
 */
function setAutoFreeze(enableAutoFreeze) {
    autoFreeze = enableAutoFreeze
}

Object.defineProperty(exports, "__esModule", {
<<<<<<< HEAD
    value: true,
=======
    value: true
>>>>>>> 4d4b1c91
})
module.exports.default = immer
module.exports.setAutoFreeze = setAutoFreeze<|MERGE_RESOLUTION|>--- conflicted
+++ resolved
@@ -61,7 +61,7 @@
             const copy = getOrCreateCopy(target)
             delete copy[property]
             return true
-        },
+        }
     }
 
     // creates a copy for a base object if there ain't one
@@ -101,11 +101,7 @@
                 Object.defineProperty(proxyTarget, CLONE_TARGET, {
                     enumerable: false,
                     value: base,
-<<<<<<< HEAD
-                    configurable: true,
-=======
                     configurable: true
->>>>>>> 4d4b1c91
                 })
             } else {
                 proxyTarget = base
@@ -171,11 +167,7 @@
     //values either than undefined will trigger warning;
     !Object.is(maybeVoidReturn, undefined) &&
         console.warn(
-<<<<<<< HEAD
-            `Immer callback expects no return value. However ${typeof maybeVoidReturn} was returned`,
-=======
             `Immer callback expects no return value. However ${typeof maybeVoidReturn} was returned`
->>>>>>> 4d4b1c91
         )
     // console.log(`proxies: ${revocableProxies.size}, copies: ${copies.size}`)
     // revoke all proxies
@@ -225,11 +217,7 @@
 }
 
 Object.defineProperty(exports, "__esModule", {
-<<<<<<< HEAD
-    value: true,
-=======
     value: true
->>>>>>> 4d4b1c91
 })
 module.exports.default = immer
 module.exports.setAutoFreeze = setAutoFreeze